--- conflicted
+++ resolved
@@ -205,9 +205,6 @@
             #been set so we re-call it here.
             ClassSerializerMeta.__init__(klass, name, ClassSerializer, {})
             return [(None, klass)]
-<<<<<<< HEAD
-        elif element.tag == sequence or element.tag == all or element.tag == choice:
-=======
         elif element.tag == choice:
             typelist = []
             for child in element.getchildren():
@@ -218,7 +215,6 @@
                         typelist.append((stype[0], Optional(stype[1])))
             return typelist
         elif element.tag == sequence or element.tag == all:
->>>>>>> e3c65808
             typelist = []
             for child in element.getchildren():
                 typelist += self.extract_complex(child, inuse=True)
@@ -249,7 +245,6 @@
                     print "Could not get serializer for type: %s" % etype
                     return []
             #check for array
-            
             maxoccurs = element.get('maxOccurs')
             if maxoccurs > 0 or maxoccurs == 'unbounded':
                 return [(element.get('name'), Repeating(serializer))]
