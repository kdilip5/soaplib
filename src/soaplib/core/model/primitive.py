
#
# soaplib - Copyright (C) Soaplib contributors.
#
# This library is free software; you can redistribute it and/or
# modify it under the terms of the GNU Lesser General Public
# License as published by the Free Software Foundation; either
# version 2.1 of the License, or (at your option) any later version.
#
# This library is distributed in the hope that it will be useful,
# but WITHOUT ANY WARRANTY; without even the implied warranty of
# MERCHANTABILITY or FITNESS FOR A PARTICULAR PURPOSE.  See the GNU
# Lesser General Public License for more details.
#
# You should have received a copy of the GNU Lesser General Public
# License along with this library; if not, write to the Free Software
# Foundation, Inc., 51 Franklin Street, Fifth Floor, Boston, MA  02110-1301
#

import datetime
import decimal
import re
import pytz

from lxml import etree
from pytz import FixedOffset

from soaplib.core import namespaces

from soaplib.core.model import SimpleType
from soaplib.core.model import nillable_element
from soaplib.core.model import nillable_value
from soaplib.core.model import nillable_string
from soaplib.core.util.duration import XmlDuration
from soaplib.core.util.etreeconv import etree_to_dict
from soaplib.core.util.etreeconv import dict_to_etree

string_encoding = 'utf-8'

_date_pattern = r'(?P<year>\d{4})-(?P<month>\d{2})-(?P<day>\d{2})'
_time_pattern = r'(?P<hr>\d{2}):(?P<min>\d{2}):(?P<sec>\d{2})(?P<sec_frac>\.\d+)?'
_offset_pattern = r'(?P<tz_hr>[+-]\d{2}):(?P<tz_min>\d{2})'
_datetime_pattern = _date_pattern + '[T ]' + _time_pattern

_local_re = re.compile(_datetime_pattern)
_utc_re = re.compile(_datetime_pattern + 'Z')
_offset_re = re.compile(_datetime_pattern + _offset_pattern)
_date_re = re.compile(_date_pattern)

_ns_xs = namespaces.ns_xsd
_ns_xsi = namespaces.ns_xsi

class Any(SimpleType):
    __type_name__ = 'anyType'

    @classmethod
    @nillable_value
    def to_parent_element(cls, value, tns, parent_elt, name='retval'):
        if isinstance(value, str) or isinstance(value, unicode):
            value = etree.fromstring(value)

        e = etree.SubElement(parent_elt, '{%s}%s' % (tns,name))
        e.append(value)

    @classmethod
    @nillable_element
    def from_xml(cls, element):
        children = element.getchildren()
        retval = None

        if children:
            retval = element.getchildren()[0]

        return retval

    @classmethod
    @nillable_string
    def from_string(cls, string):
        return etree.fromstring(string)

class AnyAsDict(Any):
    @classmethod
    @nillable_value
    def to_parent_element(cls, value, tns, parent_elt, name='retval'):
        e = etree.SubElement(parent_elt, '{%s}%s' % (tns,name))
        dict_to_etree(e, value)

    @classmethod
    @nillable_element
    def from_xml(cls, element):
        children = element.getchildren()
        if children:
            return etree_to_dict(element)

        return None

    @classmethod
    @nillable_string
    def from_string(cls, string):
        return etree_to_dict(etree.fromstring(string))

class String(SimpleType):
    class Attributes(SimpleType.Attributes):
        min_len = 0
        max_len = "unbounded"
        pattern = None

    def __new__(cls, *args, **kwargs):
        assert len(args) <= 1

        if len(args) == 1:
            kwargs['max_len'] = args[0]

        retval = SimpleType.__new__(cls,  ** kwargs)

        return retval

    @staticmethod
    def is_default(cls):
        return (    SimpleType.is_default(cls)
                and cls.Attributes.min_len == String.Attributes.min_len
                and cls.Attributes.max_len == String.Attributes.max_len
                and cls.Attributes.pattern == String.Attributes.pattern)

    @classmethod
    def add_to_schema(cls, schema_entries):
        if not schema_entries.has_class(cls) and not cls.is_default(cls):
            restriction = cls.get_restriction_tag(schema_entries)

            # length
            if cls.Attributes.min_len == cls.Attributes.max_len:
                length = etree.SubElement(restriction, '{%s}length' % _ns_xs)
                length.set('value', str(cls.Attributes.min_len))

            else:
                if cls.Attributes.min_len != String.Attributes.min_len:
                    min_l = etree.SubElement(restriction, '{%s}minLength' % _ns_xs)
                    min_l.set('value', str(cls.Attributes.min_len))

                if cls.Attributes.max_len != String.Attributes.max_len:
                    max_l = etree.SubElement(restriction, '{%s}maxLength' % _ns_xs)
                    max_l.set('value', str(cls.Attributes.max_len))

            # pattern
            if cls.Attributes.pattern != String.Attributes.pattern:
                pattern = etree.SubElement(restriction, '{%s}pattern' % _ns_xs)
                pattern.set('value', cls.Attributes.pattern)

    @classmethod
    @nillable_value
    def to_parent_element(cls, value, tns, parent_elt, name='retval'):
        if not isinstance(value, unicode):
            value = unicode(value, string_encoding)

        SimpleType.to_parent_element(value, tns, parent_elt, name)

    @classmethod
    @nillable_element
    def from_xml(cls, element):
        u = element.text or ""
        return cls.from_string(u)

    @classmethod
    @nillable_string
    def from_string(cls, string):
        try:
            string = str(string)
            return string.encode(string_encoding)

        except:
            return string

class AnyUri(String):
    __type_name__ = 'anyURI'

class Decimal(SimpleType):
    @classmethod
    @nillable_value
    def to_parent_element(cls, value, tns, parent_elt, name='retval'):
        SimpleType.to_parent_element(str(value), tns, parent_elt, name)

    @classmethod
    @nillable_string
    def from_string(cls, string):
        return decimal.Decimal(string)

class Integer(Decimal):
    @classmethod
    @nillable_string
    def from_string(cls, string):
        try:
            return int(string)
        except:
            return long(string)

class Date(SimpleType):
    @classmethod
    @nillable_value
    def to_parent_element(cls, value, tns, parent_elt, name='retval'):
        SimpleType.to_parent_element(value.isoformat(), tns, parent_elt, name)

    @classmethod
    @nillable_string
    def from_string(cls, string):
        """expect ISO formatted dates"""
        def parse_date(date_match):
            fields = date_match.groupdict(0)
            year, month, day = [int(fields[x]) for x in
                ("year", "month", "day")]
            return datetime.date(year, month, day)

        match = _date_re.match(string)
        if not match:
            raise Exception("Date [%s] not in known format" % string)

        return parse_date(match)

class DateTime(SimpleType):
    __type_name__ = 'dateTime'

    @classmethod
    @nillable_value
    def to_parent_element(cls, value, tns, parent_elt, name='retval'):
        SimpleType.to_parent_element(value.isoformat('T'), tns, parent_elt, name)

    @classmethod
    @nillable_string
    def from_string(cls, string):
        """expect ISO formatted dates"""
        def parse_date(date_match, tz=None):
            fields = date_match.groupdict(0)
            year, month, day, hour, min, sec = [int(fields[x]) for x in
                ("year", "month", "day", "hr", "min", "sec")]

            # use of decimal module here (rather than float) might be better
            # here, if willing to require python 2.4 or higher
            microsec = int(float(fields.get("sec_frac", 0)) * 10 ** 6)

            return datetime.datetime(year,month,day, hour,min,sec, microsec, tz)

        match = _utc_re.match(string)
        if match:
            return parse_date(match, tz=pytz.utc)

        match = _offset_re.match(string)
        if match:
            tz_hr, tz_min = [int(match.group(x)) for x in "tz_hr", "tz_min"]
            return parse_date(match, tz=FixedOffset(tz_hr * 60 + tz_min, {}))

        match = _local_re.match(string)
        if not match:
            raise Exception("DateTime [%s] not in known format" % string)

        return parse_date(match)

class Duration(SimpleType):
    __type_name__ = 'duration'

    @classmethod
    @nillable_value
    def to_parent_element(cls, value, tns, parent_elt, name='retval'):
        duration = XmlDuration.parse(value)
        SimpleType.to_parent_element(str(duration), tns, parent_elt, name)

    @classmethod
    @nillable_string
    def from_string(cls, string):
<<<<<<< HEAD
        from soaplib.core.util.duration import duration
        return duration.parse(string)
=======
        return XmlDuration.from_string(string).as_timedelta()
>>>>>>> e26d6c01

class Double(SimpleType):
    @classmethod
    @nillable_value
    def to_parent_element(cls, value, tns, parent_elt, name='retval'):
        SimpleType.to_parent_element(str(value), tns, parent_elt, name)

    @classmethod
    @nillable_string
    def from_string(cls, string):
        return float(string)

class Float(Double):
    pass

class Boolean(SimpleType):
    @classmethod
    @nillable_value
    def to_parent_element(cls, value, tns, parent_elt, name='retval'):
        SimpleType.to_parent_element(str(bool(value)).lower(), tns, parent_elt, name)

    @classmethod
    @nillable_string
    def from_string(cls, string):
        return (string.lower() in ['true', '1'])

# a class that is really a namespace
class Mandatory(object):
    String = String(min_len=1, min_occurs=1, nillable=False)
    Integer = Integer(min_occurs=1, nillable=False)<|MERGE_RESOLUTION|>--- conflicted
+++ resolved
@@ -265,12 +265,7 @@
     @classmethod
     @nillable_string
     def from_string(cls, string):
-<<<<<<< HEAD
-        from soaplib.core.util.duration import duration
-        return duration.parse(string)
-=======
         return XmlDuration.from_string(string).as_timedelta()
->>>>>>> e26d6c01
 
 class Double(SimpleType):
     @classmethod
