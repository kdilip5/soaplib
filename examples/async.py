--- conflicted
+++ resolved
@@ -24,13 +24,8 @@
 from soaplib.core.service import soap, DefinitionBase
 from soaplib.core.model.primitive import String, Integer
 from soaplib.core.util import get_callback_info
-<<<<<<< HEAD
-from soaplib.server import wsgi
-from soaplib import Application
-=======
 from soaplib.core.server import wsgi
 from soaplib.core import Application
->>>>>>> 21e28511
 
 
 '''
